--- conflicted
+++ resolved
@@ -1,8 +1,4 @@
-<<<<<<< HEAD
-FROM python:3.9.1-slim-buster
-=======
-FROM python:3.8.6-slim-buster as base
->>>>>>> 7c6357cc
+FROM python:3.9.1-slim-buster as base
 
 # Setup env
 ENV LANG C.UTF-8
