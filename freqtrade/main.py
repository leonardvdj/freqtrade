#!/usr/bin/env python3
import copy
import json
import logging
import sys
import time
import traceback
from datetime import datetime
from typing import Dict, List, Optional

import arrow
import requests
from cachetools import cached, TTLCache

from freqtrade import (DependencyException, OperationalException, __version__,
                       exchange, persistence, rpc)
from freqtrade.analyze import get_signal
from freqtrade.fiat_convert import CryptoToFiatConverter
from freqtrade.misc import (State, get_state, load_config, parse_args,
                            throttle, update_state)
from freqtrade.persistence import Trade

logger = logging.getLogger('freqtrade')

_CONF = {}


def refresh_whitelist(whitelist: List[str]) -> List[str]:
    """
    Check wallet health and remove pair from whitelist if necessary
    :param whitelist: the sorted list (based on BaseVolume) of pairs the user might want to trade
    :return: the list of pairs the user wants to trade without the one unavailable or black_listed
    """
    sanitized_whitelist = whitelist
    health = exchange.get_wallet_health()
    known_pairs = set()
    for status in health:
        pair = '{}_{}'.format(_CONF['stake_currency'], status['Currency'])
        # pair is not int the generated dynamic market, or in the blacklist ... ignore it
        if pair not in whitelist or pair in _CONF['exchange'].get('pair_blacklist', []):
            continue
        # else the pair is valid
        known_pairs.add(pair)
        # Market is not active
        if not status['IsActive']:
            sanitized_whitelist.remove(pair)
            logger.info(
                'Ignoring %s from whitelist (reason: %s).',
                pair, status.get('Notice') or 'wallet is not active'
            )

    # We need to remove pairs that are unknown
    final_list = [x for x in sanitized_whitelist if x in known_pairs]
    return final_list


def _process(interval: int, nb_assets: Optional[int] = 0) -> bool:
    """
    Queries the persistence layer for open trades and handles them,
    otherwise a new trade is created.
    :param: nb_assets: the maximum number of pairs to be traded at the same time
    :return: True if a trade has been created or closed, False otherwise
    """
    state_changed = False
    try:
        # Refresh whitelist based on wallet maintenance
        sanitized_list = refresh_whitelist(
            gen_pair_whitelist(
                _CONF['stake_currency']
            ) if nb_assets else _CONF['exchange']['pair_whitelist']
        )

        # Keep only the subsets of pairs wanted (up to nb_assets)
        final_list = sanitized_list[:nb_assets] if nb_assets else sanitized_list
        _CONF['exchange']['pair_whitelist'] = final_list

        # Query trades from persistence layer
        trades = Trade.query.filter(Trade.is_open.is_(True)).all()
        if len(trades) < _CONF['max_open_trades']:
            try:
                # Create entity and execute trade
                state_changed = create_trade(float(_CONF['stake_amount']), interval)
                if not state_changed:
                    logger.info(
                        'Checked all whitelisted currencies. '
                        'Found no suitable entry positions for buying. Will keep looking ...'
                    )
            except DependencyException as exception:
                logger.warning('Unable to create trade: %s', exception)

        for trade in trades:
            # Get order details for actual price per unit
            if trade.open_order_id:
                # Update trade with order values
                logger.info('Got open order for %s', trade)
                trade.update(exchange.get_order(trade.open_order_id))

            if trade.is_open and trade.open_order_id is None:
                # Check if we can sell our current pair
                state_changed = handle_trade(trade, interval) or state_changed

        if 'unfilledtimeout' in _CONF:
            # Check and handle any timed out open orders
            check_handle_timedout(_CONF['unfilledtimeout'])

            Trade.session.flush()
    except (requests.exceptions.RequestException, json.JSONDecodeError) as error:
        logger.warning(
            'Got %s in _process(), retrying in 30 seconds...',
            error
        )
        time.sleep(30)
    except OperationalException:
        rpc.send_msg('*Status:* Got OperationalException:\n```\n{traceback}```{hint}'.format(
            traceback=traceback.format_exc(),
            hint='Issue `/start` if you think it is safe to restart.'
        ))
        logger.exception('Got OperationalException. Stopping trader ...')
        update_state(State.STOPPED)
    return state_changed


def check_handle_timedout(timeoutvalue: int) -> None:
    """
    Check if any orders are timed out and cancel if neccessary
    :param timeoutvalue: Number of minutes until order is considered timed out
    :return: None
    """
    timeoutthreashold = arrow.utcnow().shift(minutes=-timeoutvalue).datetime

    for trade in Trade.query.filter(Trade.open_order_id.isnot(None)).all():
        try:
            order = exchange.get_order(trade.open_order_id)
        except requests.exceptions.RequestException:
            logger.info('Cannot query order for %s due to %s', trade, traceback.format_exc())
            continue
        ordertime = arrow.get(order['opened'])

        # Check if trade is still actually open
        if int(order['remaining']) == 0:
            continue

        if order['type'] == "LIMIT_BUY" and ordertime < timeoutthreashold:
            # Buy timeout - cancel order
            exchange.cancel_order(trade.open_order_id)
            if order['remaining'] == order['amount']:
                # if trade is not partially completed, just delete the trade
                Trade.session.delete(trade)
                Trade.session.flush()
                logger.info('Buy order timeout for %s.', trade)
                rpc.send_msg('*Timeout:* Unfilled buy order for {} cancelled'.format(
                             trade.pair.replace('_', '/')))
            else:
                # if trade is partially complete, edit the stake details for the trade
                # and close the order
                trade.amount = order['amount'] - order['remaining']
                trade.stake_amount = trade.amount * trade.open_rate
                trade.open_order_id = None
                logger.info('Partial buy order timeout for %s.', trade)
                rpc.send_msg('*Timeout:* Remaining buy order for {} cancelled'.format(
                             trade.pair.replace('_', '/')))
        elif order['type'] == "LIMIT_SELL" and ordertime < timeoutthreashold:
            # Sell timeout - cancel order and update trade
            if order['remaining'] == order['amount']:
                # if trade is not partially completed, just cancel the trade
                exchange.cancel_order(trade.open_order_id)
                trade.close_rate = None
                trade.close_profit = None
                trade.close_date = None
                trade.is_open = True
                trade.open_order_id = None
                rpc.send_msg('*Timeout:* Unfilled sell order for {} cancelled'.format(
                             trade.pair.replace('_', '/')))
                logger.info('Sell order timeout for %s.', trade)
                return True
            else:
                # TODO: figure out how to handle partially complete sell orders
                pass


def execute_sell(trade: Trade, limit: float) -> None:
    """
    Executes a limit sell for the given trade and limit
    :param trade: Trade instance
    :param limit: limit rate for the sell order
    :return: None
    """
    # Execute sell and update trade record
    order_id = exchange.sell(str(trade.pair), limit, trade.amount)
    trade.open_order_id = order_id

    fmt_exp_profit = round(trade.calc_profit_percent(rate=limit) * 100, 2)
    profit_trade = trade.calc_profit(rate=limit)

    message = '*{exchange}:* Selling [{pair}]({pair_url}) with limit `{limit:.8f}`'.format(
        exchange=trade.exchange,
        pair=trade.pair.replace('_', '/'),
        pair_url=exchange.get_pair_detail_url(trade.pair),
        limit=limit
    )

    # For regular case, when the configuration exists
    if 'stake_currency' in _CONF and 'fiat_display_currency' in _CONF:
        fiat_converter = CryptoToFiatConverter()
        profit_fiat = fiat_converter.convert_amount(
            profit_trade,
            _CONF['stake_currency'],
            _CONF['fiat_display_currency']
        )
        message += '` ({gain}: {profit_percent:.2f}%, {profit_coin:.8f} {coin}`' \
                   '` / {profit_fiat:.3f} {fiat})`'.format(
                       gain="profit" if fmt_exp_profit > 0 else "loss",
                       profit_percent=fmt_exp_profit,
                       profit_coin=profit_trade,
                       coin=_CONF['stake_currency'],
                       profit_fiat=profit_fiat,
                       fiat=_CONF['fiat_display_currency'],
                   )
    # Because telegram._forcesell does not have the configuration
    # Ignore the FIAT value and does not show the stake_currency as well
    else:
        message += '` ({gain}: {profit_percent:.2f}%, {profit_coin:.8f})`'.format(
            gain="profit" if fmt_exp_profit > 0 else "loss",
            profit_percent=fmt_exp_profit,
            profit_coin=profit_trade
        )

    # Send the message
    rpc.send_msg(message)
    Trade.session.flush()


def min_roi_reached(trade: Trade, current_rate: float, current_time: datetime) -> bool:
    """
    Based an earlier trade and current price and ROI configuration, decides whether bot should sell
    :return True if bot should sell at current rate
    """
    current_profit = trade.calc_profit_percent(current_rate)
    if 'stoploss' in _CONF and current_profit < float(_CONF['stoploss']):
        logger.debug('Stop loss hit.')
        return True

    # Check if time matches and current rate is above threshold
    time_diff = (current_time - trade.open_date).total_seconds() / 60
    for duration, threshold in sorted(_CONF['minimal_roi'].items()):
        if time_diff > float(duration) and current_profit > threshold:
            return True

    logger.debug('Threshold not reached. (cur_profit: %1.2f%%)', float(current_profit) * 100.0)
    return False


def handle_trade(trade: Trade, interval: int) -> bool:
    """
    Sells the current pair if the threshold is reached and updates the trade record.
    :return: True if trade has been sold, False otherwise
    """
    if not trade.is_open:
        raise ValueError('attempt to handle closed trade: {}'.format(trade))

    logger.debug('Handling %s ...', trade)
    current_rate = exchange.get_ticker(trade.pair)['bid']

    (buy, sell) = (False, False)

    if _CONF.get('experimental', {}).get('use_sell_signal'):
        (buy, sell) = get_signal(trade.pair)

    # Check if minimal roi has been reached and no longer in buy conditions (avoiding a fee)
    if not buy and min_roi_reached(trade, current_rate, datetime.utcnow()):
        logger.debug('Executing sell due to ROI ...')
        execute_sell(trade, current_rate)
        return True

    # Experimental: Check if the trade is profitable before selling it (avoid selling at loss)
    if _CONF.get('experimental', {}).get('sell_profit_only', False):
        logger.debug('Checking if trade is profitable ...')
        if not buy and trade.calc_profit(rate=current_rate) <= 0:
            return False

    # Experimental: Check if sell signal has been enabled and triggered
<<<<<<< HEAD
    if _CONF.get('experimental', {}).get('use_sell_signal'):
        # Experimental: Check if the trade is profitable before selling it (avoid selling at loss)
        if _CONF.get('experimental', {}).get('sell_profit_only'):
            logger.debug('Checking if trade is profitable ...')
            if trade.calc_profit(rate=current_rate) <= 0:
                return False
        logger.debug('Checking sell_signal ...')
        if get_signal(trade.pair, SignalType.SELL, interval):
            logger.debug('Executing sell due to sell signal ...')
            execute_sell(trade, current_rate)
            return True
=======
    if sell and not buy:
        logger.debug('Executing sell due to sell signal ...')
        execute_sell(trade, current_rate)
        return True
>>>>>>> a7e561b5

    return False


def get_target_bid(ticker: Dict[str, float]) -> float:
    """ Calculates bid target between current ask price and last price """
    if ticker['ask'] < ticker['last']:
        return ticker['ask']
    balance = _CONF['bid_strategy']['ask_last_balance']
    return ticker['ask'] + balance * (ticker['last'] - ticker['ask'])


def create_trade(stake_amount: float, interval: int) -> bool:
    """
    Checks the implemented trading indicator(s) for a randomly picked pair,
    if one pair triggers the buy_signal a new trade record gets created
    :param stake_amount: amount of btc to spend
    :return: True if a trade object has been created and persisted, False otherwise
    """
    logger.info(
        'Checking buy signals to create a new trade with stake_amount: %f ...',
        stake_amount
    )
    whitelist = copy.deepcopy(_CONF['exchange']['pair_whitelist'])
    # Check if stake_amount is fulfilled
    if exchange.get_balance(_CONF['stake_currency']) < stake_amount:
        raise DependencyException(
            'stake amount is not fulfilled (currency={})'.format(_CONF['stake_currency'])
        )

    # Remove currently opened and latest pairs from whitelist
    for trade in Trade.query.filter(Trade.is_open.is_(True)).all():
        if trade.pair in whitelist:
            whitelist.remove(trade.pair)
            logger.debug('Ignoring %s in pair whitelist', trade.pair)
    if not whitelist:
        raise DependencyException('No pair in whitelist')

    # Pick pair based on StochRSI buy signals
    for _pair in whitelist:
<<<<<<< HEAD
        if get_signal(_pair, SignalType.BUY, interval):
=======
        (buy, sell) = get_signal(_pair)
        if buy and not sell:
>>>>>>> a7e561b5
            pair = _pair
            break
    else:
        return False

    # Calculate amount
    buy_limit = get_target_bid(exchange.get_ticker(pair))
    amount = stake_amount / buy_limit

    order_id = exchange.buy(pair, buy_limit, amount)

    fiat_converter = CryptoToFiatConverter()
    stake_amount_fiat = fiat_converter.convert_amount(
        stake_amount,
        _CONF['stake_currency'],
        _CONF['fiat_display_currency']
    )

    # Create trade entity and return
    rpc.send_msg('*{}:* Buying [{}]({}) with limit `{:.8f} ({:.6f} {}, {:.3f} {})` '.format(
        exchange.get_name().upper(),
        pair.replace('_', '/'),
        exchange.get_pair_detail_url(pair),
        buy_limit, stake_amount, _CONF['stake_currency'],
        stake_amount_fiat, _CONF['fiat_display_currency']
    ))
    # Fee is applied twice because we make a LIMIT_BUY and LIMIT_SELL
    trade = Trade(
        pair=pair,
        stake_amount=stake_amount,
        amount=amount,
        fee=exchange.get_fee(),
        open_rate=buy_limit,
        open_date=datetime.utcnow(),
        exchange=exchange.get_name().upper(),
        open_order_id=order_id
    )
    Trade.session.add(trade)
    Trade.session.flush()
    return True


def init(config: dict, db_url: Optional[str] = None) -> None:
    """
    Initializes all modules and updates the config
    :param config: config as dict
    :param db_url: database connector string for sqlalchemy (Optional)
    :return: None
    """
    # Initialize all modules
    rpc.init(config)
    persistence.init(config, db_url)
    exchange.init(config)

    # Set initial application state
    initial_state = config.get('initial_state')
    if initial_state:
        update_state(State[initial_state.upper()])
    else:
        update_state(State.STOPPED)


@cached(TTLCache(maxsize=1, ttl=1800))
def gen_pair_whitelist(base_currency: str, key: str = 'BaseVolume') -> List[str]:
    """
    Updates the whitelist with with a dynamically generated list
    :param base_currency: base currency as str
    :param key: sort key (defaults to 'BaseVolume')
    :return: List of pairs
    """
    summaries = sorted(
        (s for s in exchange.get_market_summaries() if s['MarketName'].startswith(base_currency)),
        key=lambda s: s.get(key) or 0.0,
        reverse=True
    )

    return [s['MarketName'].replace('-', '_') for s in summaries]


def cleanup() -> None:
    """
    Cleanup the application state und finish all pending tasks
    :return: None
    """
    rpc.send_msg('*Status:* `Stopping trader...`')
    logger.info('Stopping trader and cleaning up modules...')
    update_state(State.STOPPED)
    persistence.cleanup()
    rpc.cleanup()
    exit(0)


def main(sysargv=sys.argv[1:]) -> None:
    """
    Loads and validates the config and handles the main loop
    :return: None
    """
    global _CONF
    args = parse_args(sysargv,
                      'Simple High Frequency Trading Bot for crypto currencies')

    # A subcommand has been issued
    if hasattr(args, 'func'):
        args.func(args)
        exit(0)

    # Initialize logger
    logging.basicConfig(
        level=args.loglevel,
        format='%(asctime)s - %(name)s - %(levelname)s - %(message)s',
    )

    logger.info(
        'Starting freqtrade %s (loglevel=%s)',
        __version__,
        logging.getLevelName(args.loglevel)
    )

    # Load and validate configuration
    _CONF = load_config(args.config)

    # Initialize all modules and start main loop
    if args.dynamic_whitelist:
        logger.info('Using dynamically generated whitelist. (--dynamic-whitelist detected)')

    # If the user ask for Dry run with a local DB instead of memory
    if args.dry_run_db:
        if _CONF.get('dry_run', False):
            _CONF.update({'dry_run_db': True})
            logger.info(
                'Dry_run will use the DB file: "tradesv3.dry_run.sqlite". (--dry_run_db detected)'
            )
        else:
            logger.info('Dry run is disabled. (--dry_run_db ignored)')

    try:
        init(_CONF)
        old_state = None
        while True:
            new_state = get_state()
            # Log state transition
            if new_state != old_state:
                rpc.send_msg('*Status:* `{}`'.format(new_state.name.lower()))
                logger.info('Changing state to: %s', new_state.name)

            if new_state == State.STOPPED:
                time.sleep(1)
            elif new_state == State.RUNNING:
                throttle(
                    _process,
                    min_secs=_CONF['internals'].get('process_throttle_secs', 10),
                    nb_assets=args.dynamic_whitelist,
                    interval=int(_CONF.get('ticker_interval', "5"))
                )
            old_state = new_state
    except KeyboardInterrupt:
        logger.info('Got SIGINT, aborting ...')
    except BaseException:
        logger.exception('Got fatal exception!')
    finally:
        cleanup()


if __name__ == '__main__':
    main()<|MERGE_RESOLUTION|>--- conflicted
+++ resolved
@@ -278,25 +278,10 @@
         if not buy and trade.calc_profit(rate=current_rate) <= 0:
             return False
 
-    # Experimental: Check if sell signal has been enabled and triggered
-<<<<<<< HEAD
-    if _CONF.get('experimental', {}).get('use_sell_signal'):
-        # Experimental: Check if the trade is profitable before selling it (avoid selling at loss)
-        if _CONF.get('experimental', {}).get('sell_profit_only'):
-            logger.debug('Checking if trade is profitable ...')
-            if trade.calc_profit(rate=current_rate) <= 0:
-                return False
-        logger.debug('Checking sell_signal ...')
-        if get_signal(trade.pair, SignalType.SELL, interval):
-            logger.debug('Executing sell due to sell signal ...')
-            execute_sell(trade, current_rate)
-            return True
-=======
     if sell and not buy:
         logger.debug('Executing sell due to sell signal ...')
         execute_sell(trade, current_rate)
         return True
->>>>>>> a7e561b5
 
     return False
 
@@ -337,12 +322,8 @@
 
     # Pick pair based on StochRSI buy signals
     for _pair in whitelist:
-<<<<<<< HEAD
-        if get_signal(_pair, SignalType.BUY, interval):
-=======
         (buy, sell) = get_signal(_pair)
         if buy and not sell:
->>>>>>> a7e561b5
             pair = _pair
             break
     else:
