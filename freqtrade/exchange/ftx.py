""" FTX exchange subclass """
import logging
from datetime import datetime
<<<<<<< HEAD
from typing import Any, Dict, List, Optional, Tuple
=======
from typing import Any, Dict, List, Optional
>>>>>>> d7936be2

import ccxt

from freqtrade.enums import Collateral, TradingMode
from freqtrade.exceptions import (DDosProtection, InsufficientFundsError, InvalidOrderException,
                                  OperationalException, TemporaryError)
from freqtrade.exchange import Exchange
from freqtrade.exchange.common import API_FETCH_ORDER_RETRY_COUNT, retrier
from freqtrade.misc import safe_value_fallback2


logger = logging.getLogger(__name__)


class Ftx(Exchange):

    _ft_has: Dict = {
        "stoploss_on_exchange": True,
        "ohlcv_candle_limit": 1500,
    }
    funding_fee_times: List[int] = list(range(0, 23))

    _supported_trading_mode_collateral_pairs: List[Tuple[TradingMode, Collateral]] = [
        # TradingMode.SPOT always supported and not required in this list
        # (TradingMode.MARGIN, Collateral.CROSS),  # TODO-lev: Uncomment once supported
        # (TradingMode.FUTURES, Collateral.CROSS)  # TODO-lev: Uncomment once supported
    ]

    def market_is_tradable(self, market: Dict[str, Any]) -> bool:
        """
        Check if the market symbol is tradable by Freqtrade.
        Default checks + check if pair is spot pair (no futures trading yet).
        """
        parent_check = super().market_is_tradable(market)

        return (parent_check and
                market.get('spot', False) is True)

    def stoploss_adjust(self, stop_loss: float, order: Dict, side: str) -> bool:
        """
        Verify stop_loss against stoploss-order value (limit or price)
        Returns True if adjustment is necessary.
        """
        return order['type'] == 'stop' and (
            side == "sell" and stop_loss > float(order['price']) or
            side == "buy" and stop_loss < float(order['price'])
        )

    @retrier(retries=0)
    def stoploss(self, pair: str, amount: float, stop_price: float,
                 order_types: Dict, side: str, leverage: float) -> Dict:
        """
        Creates a stoploss order.
        depending on order_types.stoploss configuration, uses 'market' or limit order.

        Limit orders are defined by having orderPrice set, otherwise a market order is used.
        """
        limit_price_pct = order_types.get('stoploss_on_exchange_limit_ratio', 0.99)
        if side == "sell":
            limit_rate = stop_price * limit_price_pct
        else:
            limit_rate = stop_price * (2 - limit_price_pct)

        ordertype = "stop"

        stop_price = self.price_to_precision(pair, stop_price)

        if self._config['dry_run']:
            dry_order = self.create_dry_run_order(
                pair, ordertype, side, amount, stop_price, leverage)
            return dry_order

        try:
            params = self._params.copy()
            if order_types.get('stoploss', 'market') == 'limit':
                # set orderPrice to place limit order, otherwise it's a market order
                params['orderPrice'] = limit_rate

            params['stopPrice'] = stop_price
            amount = self.amount_to_precision(pair, amount)

            self._lev_prep(pair, leverage)
            order = self._api.create_order(symbol=pair, type=ordertype, side=side,
                                           amount=amount, params=params)
            self._log_exchange_response('create_stoploss_order', order)
            logger.info('stoploss order added for %s. '
                        'stop price: %s.', pair, stop_price)
            return order
        except ccxt.InsufficientFunds as e:
            raise InsufficientFundsError(
                f'Insufficient funds to create {ordertype} {side} order on market {pair}. '
                f'Tried to create stoploss with amount {amount} at stoploss {stop_price}. '
                f'Message: {e}') from e
        except ccxt.InvalidOrder as e:
            raise InvalidOrderException(
                f'Could not create {ordertype} {side} order on market {pair}. '
                f'Tried to create stoploss with amount {amount} at stoploss {stop_price}. '
                f'Message: {e}') from e
        except ccxt.DDoSProtection as e:
            raise DDosProtection(e) from e
        except (ccxt.NetworkError, ccxt.ExchangeError) as e:
            raise TemporaryError(
                f'Could not place {side} order due to {e.__class__.__name__}. Message: {e}') from e
        except ccxt.BaseError as e:
            raise OperationalException(e) from e

    @retrier(retries=API_FETCH_ORDER_RETRY_COUNT)
    def fetch_stoploss_order(self, order_id: str, pair: str) -> Dict:
        if self._config['dry_run']:
            return self.fetch_dry_run_order(order_id)

        try:
            orders = self._api.fetch_orders(pair, None, params={'type': 'stop'})

            order = [order for order in orders if order['id'] == order_id]
            self._log_exchange_response('fetch_stoploss_order', order)
            if len(order) == 1:
                if order[0].get('status') == 'closed':
                    # Trigger order was triggered ...
                    real_order_id = order[0].get('info', {}).get('orderId')

                    order1 = self._api.fetch_order(real_order_id, pair)
                    self._log_exchange_response('fetch_stoploss_order1', order1)
                    # Fake type to stop - as this was really a stop order.
                    order1['id_stop'] = order1['id']
                    order1['id'] = order_id
                    order1['type'] = 'stop'
                    order1['status_stop'] = 'triggered'
                    return order1
                return order[0]
            else:
                raise InvalidOrderException(f"Could not get stoploss order for id {order_id}")

        except ccxt.InvalidOrder as e:
            raise InvalidOrderException(
                f'Tried to get an invalid order (id: {order_id}). Message: {e}') from e
        except ccxt.DDoSProtection as e:
            raise DDosProtection(e) from e
        except (ccxt.NetworkError, ccxt.ExchangeError) as e:
            raise TemporaryError(
                f'Could not get order due to {e.__class__.__name__}. Message: {e}') from e
        except ccxt.BaseError as e:
            raise OperationalException(e) from e

    @retrier
    def cancel_stoploss_order(self, order_id: str, pair: str) -> Dict:
        if self._config['dry_run']:
            return {}
        try:
            order = self._api.cancel_order(order_id, pair, params={'type': 'stop'})
            self._log_exchange_response('cancel_stoploss_order', order)
            return order
        except ccxt.InvalidOrder as e:
            raise InvalidOrderException(
                f'Could not cancel order. Message: {e}') from e
        except ccxt.DDoSProtection as e:
            raise DDosProtection(e) from e
        except (ccxt.NetworkError, ccxt.ExchangeError) as e:
            raise TemporaryError(
                f'Could not cancel order due to {e.__class__.__name__}. Message: {e}') from e
        except ccxt.BaseError as e:
            raise OperationalException(e) from e

    def get_order_id_conditional(self, order: Dict[str, Any]) -> str:
        if order['type'] == 'stop':
            return safe_value_fallback2(order, order, 'id_stop', 'id')
        return order['id']

<<<<<<< HEAD
    def fill_leverage_brackets(self):
        """
            FTX leverage is static across the account, and doesn't change from pair to pair,
            so _leverage_brackets doesn't need to be set
        """
        return

    def get_max_leverage(self, pair: Optional[str], nominal_value: Optional[float]) -> float:
        """
            Returns the maximum leverage that a pair can be traded at, which is always 20 on ftx
            :param pair: Here for super method, not used on FTX
            :nominal_value: Here for super method, not used on FTX
        """
        return 20.0

=======
>>>>>>> d7936be2
    def _get_funding_rate(self, pair: str, when: datetime) -> Optional[float]:
        """FTX doesn't use this"""
        return None

    def _get_funding_fee(
        self,
        pair: str,
        contract_size: float,
        mark_price: float,
        premium_index: Optional[float],
        # index_price: float,
        # interest_rate: float)
    ) -> float:
        """
            Calculates a single funding fee
            Always paid in USD on FTX  # TODO: How do we account for this
            : param contract_size: The amount/quanity
            : param mark_price: The price of the asset that the contract is based off of
            : param funding_rate: Must be None on ftx
        """
        return (contract_size * mark_price) / 24<|MERGE_RESOLUTION|>--- conflicted
+++ resolved
@@ -1,20 +1,18 @@
 """ FTX exchange subclass """
+from freqtrade.misc import safe_value_fallback2
+from freqtrade.exchange.common import API_FETCH_ORDER_RETRY_COUNT, retrier
+from freqtrade.exchange import Exchange
+from freqtrade.exceptions import (DDosProtection, InsufficientFundsError, InvalidOrderException,
+                                  OperationalException, TemporaryError)
+from freqtrade.enums import Collateral, TradingMode
+import ccxt
+from typing import Any, Dict, List, Optional
+from typing import Any, Dict, List, Optional, Tuple
 import logging
 from datetime import datetime
-<<<<<<< HEAD
-from typing import Any, Dict, List, Optional, Tuple
-=======
-from typing import Any, Dict, List, Optional
->>>>>>> d7936be2
-
-import ccxt
-
-from freqtrade.enums import Collateral, TradingMode
-from freqtrade.exceptions import (DDosProtection, InsufficientFundsError, InvalidOrderException,
-                                  OperationalException, TemporaryError)
-from freqtrade.exchange import Exchange
-from freqtrade.exchange.common import API_FETCH_ORDER_RETRY_COUNT, retrier
-from freqtrade.misc import safe_value_fallback2
+<< << << < HEAD
+== == == =
+>>>>>> > d7936be25a0948a853c19653f30805094616c9b7
 
 
 logger = logging.getLogger(__name__)
@@ -174,7 +172,6 @@
             return safe_value_fallback2(order, order, 'id_stop', 'id')
         return order['id']
 
-<<<<<<< HEAD
     def fill_leverage_brackets(self):
         """
             FTX leverage is static across the account, and doesn't change from pair to pair,
@@ -190,8 +187,6 @@
         """
         return 20.0
 
-=======
->>>>>>> d7936be2
     def _get_funding_rate(self, pair: str, when: datetime) -> Optional[float]:
         """FTX doesn't use this"""
         return None
