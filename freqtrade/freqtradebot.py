"""
Freqtrade is the main module of this bot. It contains the class Freqtrade()
"""
import copy
import logging
import traceback
from datetime import datetime, timezone
from math import isclose
from threading import Lock
from typing import Any, Dict, List, Optional

import arrow
import schedule

from freqtrade import __version__, constants
from freqtrade.configuration import validate_config_consistency
from freqtrade.data.converter import order_book_to_dataframe
from freqtrade.data.dataprovider import DataProvider
from freqtrade.edge import Edge
from freqtrade.enums import RPCMessageType, SellType, State, TradingMode
from freqtrade.exceptions import (DependencyException, ExchangeError, InsufficientFundsError,
                                  InvalidOrderException, PricingError)
from freqtrade.exchange import timeframe_to_minutes, timeframe_to_seconds
from freqtrade.misc import safe_value_fallback, safe_value_fallback2
from freqtrade.mixins import LoggingMixin
from freqtrade.persistence import Order, PairLocks, Trade, cleanup_db, init_db
from freqtrade.plugins.pairlistmanager import PairListManager
from freqtrade.plugins.protectionmanager import ProtectionManager
from freqtrade.resolvers import ExchangeResolver, StrategyResolver
from freqtrade.rpc import RPCManager
from freqtrade.strategy.interface import IStrategy, SellCheckTuple
from freqtrade.strategy.strategy_wrapper import strategy_safe_wrapper
from freqtrade.wallets import Wallets


logger = logging.getLogger(__name__)


class FreqtradeBot(LoggingMixin):
    """
    Freqtrade is the main class of the bot.
    This is from here the bot start its logic.
    """

    def __init__(self, config: Dict[str, Any]) -> None:
        """
        Init all variables and objects the bot needs to work
        :param config: configuration dict, you can use Configuration.get_config()
        to get the config dict.
        """
        self.active_pair_whitelist: List[str] = []

        logger.info('Starting freqtrade %s', __version__)

        # Init bot state
        self.state = State.STOPPED

        # Init objects
        self.config = config

        self.strategy: IStrategy = StrategyResolver.load_strategy(self.config)

        # Check config consistency here since strategies can set certain options
        validate_config_consistency(config)

        self.exchange = ExchangeResolver.load_exchange(self.config['exchange']['name'], self.config)

        init_db(self.config.get('db_url', None), clean_open_orders=self.config['dry_run'])

        # TODO-lev: Do anything with this?
        self.wallets = Wallets(self.config, self.exchange)

        PairLocks.timeframe = self.config['timeframe']

        self.protections = ProtectionManager(self.config, self.strategy.protections)

        # RPC runs in separate threads, can start handling external commands just after
        # initialization, even before Freqtradebot has a chance to start its throttling,
        # so anything in the Freqtradebot instance should be ready (initialized), including
        # the initial state of the bot.
        # Keep this at the end of this initialization method.
        # TODO-lev: Do I need to consider the rpc, pairlists or dataprovider?
        self.rpc: RPCManager = RPCManager(self)

        self.pairlists = PairListManager(self.exchange, self.config)

        self.dataprovider = DataProvider(self.config, self.exchange, self.pairlists)

        # Attach Dataprovider to strategy instance
        self.strategy.dp = self.dataprovider
        # Attach Wallets to strategy instance
        self.strategy.wallets = self.wallets

        # Initializing Edge only if enabled
        self.edge = Edge(self.config, self.exchange, self.strategy) if \
            self.config.get('edge', {}).get('enabled', False) else None

        self.active_pair_whitelist = self._refresh_active_whitelist()

        # Set initial bot state from config
        initial_state = self.config.get('initial_state')
        self.state = State[initial_state.upper()] if initial_state else State.STOPPED

        # Protect sell-logic from forcesell and vice versa
        self._exit_lock = Lock()
        LoggingMixin.__init__(self, logger, timeframe_to_seconds(self.strategy.timeframe))

        if 'trading_mode' in self.config:
            self.trading_mode = self.config['trading_mode']
        else:
            self.trading_mode = TradingMode.SPOT

        if self.trading_mode == TradingMode.FUTURES:
            for time_slot in self.exchange.funding_fee_times:
                schedule.every().day.at(time_slot).do(self.update_funding_fees())
                self.wallets.update()

    def notify_status(self, msg: str) -> None:
        """
        Public method for users of this class (worker, etc.) to send notifications
        via RPC about changes in the bot status.
        """
        self.rpc.send_msg({
            'type': RPCMessageType.STATUS,
            'status': msg
        })

    def cleanup(self) -> None:
        """
        Cleanup pending resources on an already stopped bot
        :return: None
        """
        logger.info('Cleaning up modules ...')

        if self.config['cancel_open_orders_on_exit']:
            self.cancel_all_open_orders()

        self.check_for_open_trades()

        self.rpc.cleanup()
        cleanup_db()

    def startup(self) -> None:
        """
        Called on startup and after reloading the bot - triggers notifications and
        performs startup tasks
        """
        self.rpc.startup_messages(self.config, self.pairlists, self.protections)
        if not self.edge:
            # Adjust stoploss if it was changed
            Trade.stoploss_reinitialization(self.strategy.stoploss)

        # Only update open orders on startup
        # This will update the database after the initial migration
        self.startup_update_open_orders()

    def process(self) -> None:
        """
        Queries the persistence layer for open trades and handles them,
        otherwise a new trade is created.
        :return: True if one or more trades has been created or closed, False otherwise
        """

        # Check whether markets have to be reloaded and reload them when it's needed
        self.exchange.reload_markets()

        self.update_closed_trades_without_assigned_fees()

        # Query trades from persistence layer
        trades = Trade.get_open_trades()

        self.active_pair_whitelist = self._refresh_active_whitelist(trades)

        # Refreshing candles
        self.dataprovider.refresh(self.pairlists.create_pair_list(self.active_pair_whitelist),
                                  self.strategy.gather_informative_pairs())

        strategy_safe_wrapper(self.strategy.bot_loop_start, supress_error=True)()

        self.strategy.analyze(self.active_pair_whitelist)

        with self._exit_lock:
            # Check and handle any timed out open orders
            self.check_handle_timedout()

        # Protect from collisions with forceexit.
        # Without this, freqtrade my try to recreate stoploss_on_exchange orders
        # while selling is in process, since telegram messages arrive in an different thread.
        with self._exit_lock:
            trades = Trade.get_open_trades()
            # First process current opened trades (positions)
            self.exit_positions(trades)

        # Then looking for buy opportunities
        if self.get_free_open_trades():
            self.enter_positions()

        Trade.commit()

    def process_stopped(self) -> None:
        """
        Close all orders that were left open
        """
        if self.config['cancel_open_orders_on_exit']:
            self.cancel_all_open_orders()

    def check_for_open_trades(self):
        """
        Notify the user when the bot is stopped
        and there are still open trades active.
        """
        open_trades = Trade.get_trades([Trade.is_open.is_(True)]).all()

        if len(open_trades) != 0:
            msg = {
                'type': RPCMessageType.WARNING,
                'status':  f"{len(open_trades)} open trades active.\n\n"
                           f"Handle these trades manually on {self.exchange.name}, "
                           f"or '/start' the bot again and use '/stopbuy' "
                           f"to handle open trades gracefully. \n"
                           f"{'Trades are simulated.' if self.config['dry_run'] else ''}",
            }
            self.rpc.send_msg(msg)

    def _refresh_active_whitelist(self, trades: List[Trade] = []) -> List[str]:
        """
        Refresh active whitelist from pairlist or edge and extend it with
        pairs that have open trades.
        """
        # Refresh whitelist
        self.pairlists.refresh_pairlist()
        _whitelist = self.pairlists.whitelist

        # Calculating Edge positioning
        if self.edge:
            self.edge.calculate(_whitelist)
            _whitelist = self.edge.adjust(_whitelist)

        if trades:
            # Extend active-pair whitelist with pairs of open trades
            # It ensures that candle (OHLCV) data are downloaded for open trades as well
            _whitelist.extend([trade.pair for trade in trades if trade.pair not in _whitelist])
        return _whitelist

    def get_free_open_trades(self) -> int:
        """
        Return the number of free open trades slots or 0 if
        max number of open trades reached
        """
        open_trades = len(Trade.get_open_trades())
        return max(0, self.config['max_open_trades'] - open_trades)

<<<<<<< HEAD
    def update_funding_fees(self):
        if self.trading_mode == TradingMode.FUTURES:
            for trade in Trade.get_open_trades():
                funding_fees = self.exchange.get_funding_fees_from_exchange(
                    trade.pair,
                    trade.open_date
                )
                trade.funding_fees = funding_fees

    def update_open_orders(self):
=======
    def startup_update_open_orders(self):
>>>>>>> dcb9ce95
        """
        Updates open orders based on order list kept in the database.
        Mainly updates the state of orders - but may also close trades
        """
        if self.config['dry_run'] or self.config['exchange'].get('skip_open_order_update', False):
            # Updating open orders in dry-run does not make sense and will fail.
            return

        orders = Order.get_open_orders()
        logger.info(f"Updating {len(orders)} open orders.")
        for order in orders:
            try:
                fo = self.exchange.fetch_order_or_stoploss_order(order.order_id, order.ft_pair,
                                                                 order.ft_order_side == 'stoploss')

                self.update_trade_state(order.trade, order.order_id, fo)

            except ExchangeError as e:

                logger.warning(f"Error updating Order {order.order_id} due to {e}")

        if self.trading_mode == TradingMode.FUTURES:
            schedule.run_pending()

    def update_closed_trades_without_assigned_fees(self):
        """
        Update closed trades without close fees assigned.
        Only acts when Orders are in the database, otherwise the last order-id is unknown.
        """
        if self.config['dry_run']:
            # Updating open orders in dry-run does not make sense and will fail.
            return

        trades: List[Trade] = Trade.get_closed_trades_without_assigned_fees()
        for trade in trades:

            if not trade.is_open and not trade.fee_updated('sell'):
                # Get sell fee
                order = trade.select_order('sell', False)
                if order:
                    logger.info(f"Updating sell-fee on trade {trade} for order {order.order_id}.")
                    self.update_trade_state(trade, order.order_id,
                                            stoploss_order=order.ft_order_side == 'stoploss')

        trades: List[Trade] = Trade.get_open_trades_without_assigned_fees()
        for trade in trades:
            if trade.is_open and not trade.fee_updated('buy'):
                order = trade.select_order('buy', False)
                if order:
                    logger.info(f"Updating buy-fee on trade {trade} for order {order.order_id}.")
                    self.update_trade_state(trade, order.order_id)

    def handle_insufficient_funds(self, trade: Trade):
        """
        Determine if we ever opened a exiting order for this trade.
        If not, try update entering fees - otherwise "refind" the open order we obviously lost.
        """
        sell_order = trade.select_order('sell', None)
        if sell_order:
            self.refind_lost_order(trade)
        else:
            self.reupdate_enter_order_fees(trade)

    def reupdate_enter_order_fees(self, trade: Trade):
        """
        Get buy order from database, and try to reupdate.
        Handles trades where the initial fee-update did not work.
        """
        logger.info(f"Trying to reupdate buy fees for {trade}")
        order = trade.select_order('buy', False)
        if order:
            logger.info(f"Updating buy-fee on trade {trade} for order {order.order_id}.")
            self.update_trade_state(trade, order.order_id)

    def refind_lost_order(self, trade):
        """
        Try refinding a lost trade.
        Only used when InsufficientFunds appears on exit orders (stoploss or long sell/short buy).
        Tries to walk the stored orders and sell them off eventually.
        """
        logger.info(f"Trying to refind lost order for {trade}")
        for order in trade.orders:
            logger.info(f"Trying to refind {order}")
            fo = None
            if not order.ft_is_open:
                logger.debug(f"Order {order} is no longer open.")
                continue
            if order.ft_order_side == 'buy':
                # Skip buy side - this is handled by reupdate_enter_order_fees
                continue
            try:
                fo = self.exchange.fetch_order_or_stoploss_order(order.order_id, order.ft_pair,
                                                                 order.ft_order_side == 'stoploss')
                if order.ft_order_side == 'stoploss':
                    if fo and fo['status'] == 'open':
                        # Assume this as the open stoploss order
                        trade.stoploss_order_id = order.order_id
                elif order.ft_order_side == 'sell':
                    if fo and fo['status'] == 'open':
                        # Assume this as the open order
                        trade.open_order_id = order.order_id
                if fo:
                    logger.info(f"Found {order} for trade {trade}.")
                    self.update_trade_state(trade, order.order_id, fo,
                                            stoploss_order=order.ft_order_side == 'stoploss')

            except ExchangeError:
                logger.warning(f"Error updating {order.order_id}.")

#
# BUY / enter positions / open trades logic and methods
#

    def enter_positions(self) -> int:
        """
        Tries to execute entry orders for new trades (positions)
        """
        trades_created = 0

        whitelist = copy.deepcopy(self.active_pair_whitelist)
        if not whitelist:
            logger.info("Active pair whitelist is empty.")
            return trades_created
        # Remove pairs for currently opened trades from the whitelist
        for trade in Trade.get_open_trades():
            if trade.pair in whitelist:
                whitelist.remove(trade.pair)
                logger.debug('Ignoring %s in pair whitelist', trade.pair)

        if not whitelist:
            logger.info("No currency pair in active pair whitelist, "
                        "but checking to exit open trades.")
            return trades_created
        if PairLocks.is_global_lock():
            lock = PairLocks.get_pair_longest_lock('*')
            if lock:
                self.log_once(f"Global pairlock active until "
                              f"{lock.lock_end_time.strftime(constants.DATETIME_PRINT_FORMAT)}. "
                              f"Not creating new trades, reason: {lock.reason}.", logger.info)
            else:
                self.log_once("Global pairlock active. Not creating new trades.", logger.info)
            return trades_created
        # Create entity and execute trade for each pair from whitelist
        for pair in whitelist:
            try:
                trades_created += self.create_trade(pair)
            except DependencyException as exception:
                logger.warning('Unable to create trade for %s: %s', pair, exception)

        if not trades_created:
            logger.debug("Found no enter signals for whitelisted currencies. Trying again...")

        return trades_created

    def create_trade(self, pair: str) -> bool:
        """
        Check the implemented trading strategy for buy signals.

        If the pair triggers the buy signal a new trade record gets created
        and the buy-order opening the trade gets issued towards the exchange.

        :return: True if a trade has been created.
        """
        logger.debug(f"create_trade for pair {pair}")

        analyzed_df, _ = self.dataprovider.get_analyzed_dataframe(pair, self.strategy.timeframe)
        nowtime = analyzed_df.iloc[-1]['date'] if len(analyzed_df) > 0 else None
        if self.strategy.is_pair_locked(pair, nowtime):
            lock = PairLocks.get_pair_longest_lock(pair, nowtime)
            if lock:
                self.log_once(f"Pair {pair} is still locked until "
                              f"{lock.lock_end_time.strftime(constants.DATETIME_PRINT_FORMAT)} "
                              f"due to {lock.reason}.",
                              logger.info)
            else:
                self.log_once(f"Pair {pair} is still locked.", logger.info)
            return False

        # get_free_open_trades is checked before create_trade is called
        # but it is still used here to prevent opening too many trades within one iteration
        if not self.get_free_open_trades():
            logger.debug(f"Can't open a new trade for {pair}: max number of trades is reached.")
            return False

        # running get_signal on historical data fetched
        (signal, enter_tag) = self.strategy.get_entry_signal(
            pair, self.strategy.timeframe, analyzed_df
        )

        if signal:
            stake_amount = self.wallets.get_trade_stake_amount(pair, self.edge)

            bid_check_dom = self.config.get('bid_strategy', {}).get('check_depth_of_market', {})
            if ((bid_check_dom.get('enabled', False)) and
                    (bid_check_dom.get('bids_to_ask_delta', 0) > 0)):
                # TODO-lev: Does the below need to be adjusted for shorts?
                if self._check_depth_of_market_buy(pair, bid_check_dom):
                    # TODO-lev: pass in "enter" as side.

                    return self.execute_entry(pair, stake_amount, enter_tag=enter_tag)
                else:
                    return False

            return self.execute_entry(pair, stake_amount, enter_tag=enter_tag)
        else:
            return False

    def _check_depth_of_market_buy(self, pair: str, conf: Dict) -> bool:
        """
        Checks depth of market before executing a buy
        """
        conf_bids_to_ask_delta = conf.get('bids_to_ask_delta', 0)
        logger.info(f"Checking depth of market for {pair} ...")
        order_book = self.exchange.fetch_l2_order_book(pair, 1000)
        order_book_data_frame = order_book_to_dataframe(order_book['bids'], order_book['asks'])
        order_book_bids = order_book_data_frame['b_size'].sum()
        order_book_asks = order_book_data_frame['a_size'].sum()
        bids_ask_delta = order_book_bids / order_book_asks
        logger.info(
            f"Bids: {order_book_bids}, Asks: {order_book_asks}, Delta: {bids_ask_delta}, "
            f"Bid Price: {order_book['bids'][0][0]}, Ask Price: {order_book['asks'][0][0]}, "
            f"Immediate Bid Quantity: {order_book['bids'][0][1]}, "
            f"Immediate Ask Quantity: {order_book['asks'][0][1]}."
        )
        if bids_ask_delta >= conf_bids_to_ask_delta:
            logger.info(f"Bids to asks delta for {pair} DOES satisfy condition.")
            return True
        else:
            logger.info(f"Bids to asks delta for {pair} does not satisfy condition.")
            return False

    def execute_entry(self, pair: str, stake_amount: float, price: Optional[float] = None,
                      forcebuy: bool = False, enter_tag: Optional[str] = None) -> bool:
        """
        Executes a limit buy for the given pair
        :param pair: pair for which we want to create a LIMIT_BUY
        :param stake_amount: amount of stake-currency for the pair
        :return: True if a buy order is created, false if it fails.
        """
        time_in_force = self.strategy.order_time_in_force['buy']

        if price:
            enter_limit_requested = price
        else:
            # Calculate price
            proposed_enter_rate = self.exchange.get_rate(pair, refresh=True, side="buy")
            custom_entry_price = strategy_safe_wrapper(self.strategy.custom_entry_price,
                                                       default_retval=proposed_enter_rate)(
                pair=pair, current_time=datetime.now(timezone.utc),
                proposed_rate=proposed_enter_rate)

            enter_limit_requested = self.get_valid_price(custom_entry_price, proposed_enter_rate)

        if not enter_limit_requested:
            raise PricingError('Could not determine buy price.')

        min_stake_amount = self.exchange.get_min_pair_stake_amount(pair, enter_limit_requested,
                                                                   self.strategy.stoploss)

        if not self.edge:
            max_stake_amount = self.wallets.get_available_stake_amount()
            stake_amount = strategy_safe_wrapper(self.strategy.custom_stake_amount,
                                                 default_retval=stake_amount)(
                pair=pair, current_time=datetime.now(timezone.utc),
                current_rate=enter_limit_requested, proposed_stake=stake_amount,
                min_stake=min_stake_amount, max_stake=max_stake_amount, side='long')
        # TODO-lev: Add non-hardcoded "side" parameter

        stake_amount = self.wallets._validate_stake_amount(pair, stake_amount, min_stake_amount)

        if not stake_amount:
            return False

        logger.info(f"Buy signal found: about create a new trade for {pair} with stake_amount: "
                    f"{stake_amount} ...")

        amount = stake_amount / enter_limit_requested
        order_type = self.strategy.order_types['buy']
        if forcebuy:
            # Forcebuy can define a different ordertype
            # TODO-lev: get a forceshort? What is this
            order_type = self.strategy.order_types.get('forcebuy', order_type)
        # TODO-lev: Will this work for shorting?

        # TODO-lev: Add non-hardcoded "side" parameter
        if not strategy_safe_wrapper(self.strategy.confirm_trade_entry, default_retval=True)(
                pair=pair, order_type=order_type, amount=amount, rate=enter_limit_requested,
                time_in_force=time_in_force, current_time=datetime.now(timezone.utc),
                side='long'
        ):
            logger.info(f"User requested abortion of buying {pair}")
            return False
        amount = self.exchange.amount_to_precision(pair, amount)
        order = self.exchange.create_order(pair=pair, ordertype=order_type, side="buy",
                                           amount=amount, rate=enter_limit_requested,
                                           time_in_force=time_in_force)
        order_obj = Order.parse_from_ccxt_object(order, pair, 'buy')
        order_id = order['id']
        order_status = order.get('status', None)

        # we assume the order is executed at the price requested
        enter_limit_filled_price = enter_limit_requested
        amount_requested = amount

        if order_status == 'expired' or order_status == 'rejected':
            order_tif = self.strategy.order_time_in_force['buy']

            # return false if the order is not filled
            if float(order['filled']) == 0:
                logger.warning('Buy %s order with time in force %s for %s is %s by %s.'
                               ' zero amount is fulfilled.',
                               order_tif, order_type, pair, order_status, self.exchange.name)
                return False
            else:
                # the order is partially fulfilled
                # in case of IOC orders we can check immediately
                # if the order is fulfilled fully or partially
                logger.warning('Buy %s order with time in force %s for %s is %s by %s.'
                               ' %s amount fulfilled out of %s (%s remaining which is canceled).',
                               order_tif, order_type, pair, order_status, self.exchange.name,
                               order['filled'], order['amount'], order['remaining']
                               )
                stake_amount = order['cost']
                amount = safe_value_fallback(order, 'filled', 'amount')
                enter_limit_filled_price = safe_value_fallback(order, 'average', 'price')

        # in case of FOK the order may be filled immediately and fully
        elif order_status == 'closed':
            stake_amount = order['cost']
            amount = safe_value_fallback(order, 'filled', 'amount')
            enter_limit_filled_price = safe_value_fallback(order, 'average', 'price')

        # Fee is applied twice because we make a LIMIT_BUY and LIMIT_SELL
        fee = self.exchange.get_fee(symbol=pair, taker_or_maker='maker')
        open_date = datetime.now(timezone.utc)
        if self.trading_mode == TradingMode.FUTURES:
            funding_fees = self.exchange.get_funding_fees_from_exchange(pair, open_date)
        else:
            funding_fees = 0.0

        trade = Trade(
            pair=pair,
            stake_amount=stake_amount,
            amount=amount,
            is_open=True,
            amount_requested=amount_requested,
            fee_open=fee,
            fee_close=fee,
            open_rate=enter_limit_filled_price,
            open_rate_requested=enter_limit_requested,
            open_date=open_date,
            exchange=self.exchange.id,
            open_order_id=order_id,
            strategy=self.strategy.get_strategy_name(),
            # TODO-lev: compatibility layer for buy_tag (!)
            buy_tag=enter_tag,
            timeframe=timeframe_to_minutes(self.config['timeframe']),
            trading_mode=self.trading_mode,
            funding_fees=funding_fees
        )
        trade.orders.append(order_obj)

        # Update fees if order is closed
        if order_status == 'closed':
            self.update_trade_state(trade, order_id, order)

        Trade.query.session.add(trade)
        Trade.commit()

        # Updating wallets
        self.wallets.update()

        self._notify_enter(trade, order_type)

        return True

    def _notify_enter(self, trade: Trade, order_type: str) -> None:
        """
        Sends rpc notification when a entry order occurred.
        """
        msg = {
            'trade_id': trade.id,
            'type': RPCMessageType.BUY,
            'buy_tag': trade.buy_tag,
            'exchange': self.exchange.name.capitalize(),
            'pair': trade.pair,
            'limit': trade.open_rate,
            'order_type': order_type,
            'stake_amount': trade.stake_amount,
            'stake_currency': self.config['stake_currency'],
            'fiat_currency': self.config.get('fiat_display_currency', None),
            'amount': trade.amount,
            'open_date': trade.open_date or datetime.utcnow(),
            'current_rate': trade.open_rate_requested,
        }

        # Send the message
        self.rpc.send_msg(msg)

    def _notify_enter_cancel(self, trade: Trade, order_type: str, reason: str) -> None:
        """
        Sends rpc notification when a entry order cancel occurred.
        """
        current_rate = self.exchange.get_rate(trade.pair, refresh=False, side="buy")

        msg = {
            'trade_id': trade.id,
            'type': RPCMessageType.BUY_CANCEL,
            'buy_tag': trade.buy_tag,
            'exchange': self.exchange.name.capitalize(),
            'pair': trade.pair,
            'limit': trade.open_rate,
            'order_type': order_type,
            'stake_amount': trade.stake_amount,
            'stake_currency': self.config['stake_currency'],
            'fiat_currency': self.config.get('fiat_display_currency', None),
            'amount': trade.amount,
            'open_date': trade.open_date,
            'current_rate': current_rate,
            'reason': reason,
        }

        # Send the message
        self.rpc.send_msg(msg)

    def _notify_enter_fill(self, trade: Trade) -> None:
        msg = {
            'trade_id': trade.id,
            'type': RPCMessageType.BUY_FILL,
            'buy_tag': trade.buy_tag,
            'exchange': self.exchange.name.capitalize(),
            'pair': trade.pair,
            'open_rate': trade.open_rate,
            'stake_amount': trade.stake_amount,
            'stake_currency': self.config['stake_currency'],
            'fiat_currency': self.config.get('fiat_display_currency', None),
            'amount': trade.amount,
            'open_date': trade.open_date,
        }
        self.rpc.send_msg(msg)

#
# SELL / exit positions / close trades logic and methods
#

    def exit_positions(self, trades: List[Any]) -> int:
        """
        Tries to execute exit orders for open trades (positions)
        """
        trades_closed = 0
        for trade in trades:
            try:

                if (self.strategy.order_types.get('stoploss_on_exchange') and
                        self.handle_stoploss_on_exchange(trade)):
                    trades_closed += 1
                    Trade.commit()
                    continue
                # Check if we can sell our current pair
                if trade.open_order_id is None and trade.is_open and self.handle_trade(trade):
                    trades_closed += 1

            except DependencyException as exception:
                logger.warning('Unable to exit trade %s: %s', trade.pair, exception)

        # Updating wallets if any trade occurred
        if trades_closed:
            self.wallets.update()

        return trades_closed

    def handle_trade(self, trade: Trade) -> bool:
        """
        Sells/exits_short the current pair if the threshold is reached and updates the trade record.
        :return: True if trade has been sold/exited_short, False otherwise
        """
        if not trade.is_open:
            raise DependencyException(f'Attempt to handle closed trade: {trade}')

        logger.debug('Handling %s ...', trade)

        (enter, exit_) = (False, False)

        # TODO-lev: change to use_exit_signal, ignore_roi_if_enter_signal
        if (self.config.get('use_sell_signal', True) or
                self.config.get('ignore_roi_if_buy_signal', False)):
            analyzed_df, _ = self.dataprovider.get_analyzed_dataframe(trade.pair,
                                                                      self.strategy.timeframe)

            (enter, exit_) = self.strategy.get_exit_signal(
                trade.pair,
                self.strategy.timeframe,
                analyzed_df, is_short=trade.is_short
            )

        # TODO-lev: side should depend on trade side.
        exit_rate = self.exchange.get_rate(trade.pair, refresh=True, side="sell")
        if self._check_and_execute_exit(trade, exit_rate, enter, exit_):
            return True

        logger.debug('Found no sell signal for %s.', trade)
        return False

    def create_stoploss_order(self, trade: Trade, stop_price: float) -> bool:
        """
        Abstracts creating stoploss orders from the logic.
        Handles errors and updates the trade database object.
        Force-sells the pair (using EmergencySell reason) in case of Problems creating the order.
        :return: True if the order succeeded, and False in case of problems.
        """
        try:
            stoploss_order = self.exchange.stoploss(
                pair=trade.pair,
                amount=trade.amount,
                stop_price=stop_price,
                order_types=self.strategy.order_types,
                side=trade.exit_side,
                leverage=trade.leverage
            )

            order_obj = Order.parse_from_ccxt_object(stoploss_order, trade.pair, 'stoploss')
            trade.orders.append(order_obj)
            trade.stoploss_order_id = str(stoploss_order['id'])
            return True
        except InsufficientFundsError as e:
            logger.warning(f"Unable to place stoploss order {e}.")
            # Try to figure out what went wrong
            self.handle_insufficient_funds(trade)

        except InvalidOrderException as e:
            trade.stoploss_order_id = None
            logger.error(f'Unable to place a stoploss order on exchange. {e}')
            logger.warning('Exiting the trade forcefully')
            self.execute_trade_exit(trade, trade.stop_loss, sell_reason=SellCheckTuple(
                sell_type=SellType.EMERGENCY_SELL))

        except ExchangeError:
            trade.stoploss_order_id = None
            logger.exception('Unable to place a stoploss order on exchange.')
        return False

    def handle_stoploss_on_exchange(self, trade: Trade) -> bool:
        """
        Check if trade is fulfilled in which case the stoploss
        on exchange should be added immediately if stoploss on exchange
        is enabled.
        # TODO-lev: liquidation price will always be on exchange, even though
        # TODO-lev: stoploss_on_exchange might not be enabled
        """

        logger.debug('Handling stoploss on exchange %s ...', trade)

        stoploss_order = None

        try:
            # First we check if there is already a stoploss on exchange
            stoploss_order = self.exchange.fetch_stoploss_order(
                trade.stoploss_order_id, trade.pair) if trade.stoploss_order_id else None
        except InvalidOrderException as exception:
            logger.warning('Unable to fetch stoploss order: %s', exception)

        if stoploss_order:
            trade.update_order(stoploss_order)

        # We check if stoploss order is fulfilled
        if stoploss_order and stoploss_order['status'] in ('closed', 'triggered'):
            # TODO-lev: Update to exit reason
            trade.sell_reason = SellType.STOPLOSS_ON_EXCHANGE.value
            self.update_trade_state(trade, trade.stoploss_order_id, stoploss_order,
                                    stoploss_order=True)
            # Lock pair for one candle to prevent immediate rebuys
            self.strategy.lock_pair(trade.pair, datetime.now(timezone.utc),
                                    reason='Auto lock')
            self._notify_exit(trade, "stoploss")
            return True

        if trade.open_order_id or not trade.is_open:
            # Trade has an open Buy or Sell order, Stoploss-handling can't happen in this case
            # as the Amount on the exchange is tied up in another trade.
            # The trade can be closed already (sell-order fill confirmation came in this iteration)
            return False

        # If enter order is fulfilled but there is no stoploss, we add a stoploss on exchange
        if not stoploss_order:
            stoploss = self.edge.stoploss(pair=trade.pair) if self.edge else self.strategy.stoploss
            stop_price = trade.open_rate * (1 + stoploss)

            if self.create_stoploss_order(trade=trade, stop_price=stop_price):
                trade.stoploss_last_update = datetime.utcnow()
                return False

        # If stoploss order is canceled for some reason we add it
        if stoploss_order and stoploss_order['status'] in ('canceled', 'cancelled'):
            if self.create_stoploss_order(trade=trade, stop_price=trade.stop_loss):
                return False
            else:
                trade.stoploss_order_id = None
                logger.warning('Stoploss order was cancelled, but unable to recreate one.')

        # Finally we check if stoploss on exchange should be moved up because of trailing.
        # Triggered Orders are now real orders - so don't replace stoploss anymore
        if (
            stoploss_order
            and stoploss_order.get('status_stop') != 'triggered'
            and (self.config.get('trailing_stop', False)
                 or self.config.get('use_custom_stoploss', False))
        ):
            # if trailing stoploss is enabled we check if stoploss value has changed
            # in which case we cancel stoploss order and put another one with new
            # value immediately
            self.handle_trailing_stoploss_on_exchange(trade, stoploss_order, side=trade.exit_side)

        return False

    def handle_trailing_stoploss_on_exchange(self, trade: Trade, order: dict, side: str) -> None:
        """
        Check to see if stoploss on exchange should be updated
        in case of trailing stoploss on exchange
        :param trade: Corresponding Trade
        :param order: Current on exchange stoploss order
        :return: None
        """
        if self.exchange.stoploss_adjust(trade.stop_loss, order, side):
            # we check if the update is necessary
            update_beat = self.strategy.order_types.get('stoploss_on_exchange_interval', 60)
            if (datetime.utcnow() - trade.stoploss_last_update).total_seconds() >= update_beat:
                # cancelling the current stoploss on exchange first
                logger.info(f"Cancelling current stoploss on exchange for pair {trade.pair} "
                            f"(orderid:{order['id']}) in order to add another one ...")
                try:
                    co = self.exchange.cancel_stoploss_order_with_result(order['id'], trade.pair,
                                                                         trade.amount)
                    trade.update_order(co)
                except InvalidOrderException:
                    logger.exception(f"Could not cancel stoploss order {order['id']} "
                                     f"for pair {trade.pair}")

                # Create new stoploss order
                if not self.create_stoploss_order(trade=trade, stop_price=trade.stop_loss):
                    logger.warning(f"Could not create trailing stoploss order "
                                   f"for pair {trade.pair}.")

    def _check_and_execute_exit(self, trade: Trade, exit_rate: float,
                                enter: bool, exit_: bool) -> bool:
        """
        Check and execute trade exit
        """
        should_exit: SellCheckTuple = self.strategy.should_exit(
            trade, exit_rate, datetime.now(timezone.utc), enter=enter, exit_=exit_,
            force_stoploss=self.edge.stoploss(trade.pair) if self.edge else 0
        )

        if should_exit.sell_flag:
            logger.info(f'Exit for {trade.pair} detected. Reason: {should_exit.sell_type}')
            self.execute_trade_exit(trade, exit_rate, should_exit)
            return True
        return False

    def _check_timed_out(self, side: str, order: dict) -> bool:
        """
        Check if timeout is active, and if the order is still open and timed out
        """
        timeout = self.config.get('unfilledtimeout', {}).get(side)
        ordertime = arrow.get(order['datetime']).datetime
        if timeout is not None:
            timeout_unit = self.config.get('unfilledtimeout', {}).get('unit', 'minutes')
            timeout_kwargs = {timeout_unit: -timeout}
            timeout_threshold = arrow.utcnow().shift(**timeout_kwargs).datetime
            return (order['status'] == 'open' and order['side'] == side
                    and ordertime < timeout_threshold)
        return False

    def check_handle_timedout(self) -> None:
        """
        Check if any orders are timed out and cancel if necessary
        :param timeoutvalue: Number of minutes until order is considered timed out
        :return: None
        """

        for trade in Trade.get_open_order_trades():
            try:
                if not trade.open_order_id:
                    continue
                order = self.exchange.fetch_order(trade.open_order_id, trade.pair)
            except (ExchangeError):
                logger.info('Cannot query order for %s due to %s', trade, traceback.format_exc())
                continue

            fully_cancelled = self.update_trade_state(trade, trade.open_order_id, order)

            if (order['side'] == 'buy' and (order['status'] == 'open' or fully_cancelled) and (
                    fully_cancelled
                    or self._check_timed_out('buy', order)
                    or strategy_safe_wrapper(self.strategy.check_buy_timeout,
                                             default_retval=False)(pair=trade.pair,
                                                                   trade=trade,
                                                                   order=order))):
                self.handle_cancel_enter(trade, order, constants.CANCEL_REASON['TIMEOUT'])

            elif (order['side'] == 'sell' and (order['status'] == 'open' or fully_cancelled) and (
                  fully_cancelled
                  or self._check_timed_out('sell', order)
                  or strategy_safe_wrapper(self.strategy.check_sell_timeout,
                                           default_retval=False)(pair=trade.pair,
                                                                 trade=trade,
                                                                 order=order))):
                self.handle_cancel_exit(trade, order, constants.CANCEL_REASON['TIMEOUT'])

    def cancel_all_open_orders(self) -> None:
        """
        Cancel all orders that are currently open
        :return: None
        """

        for trade in Trade.get_open_order_trades():
            try:
                order = self.exchange.fetch_order(trade.open_order_id, trade.pair)
            except (ExchangeError):
                logger.info('Cannot query order for %s due to %s', trade, traceback.format_exc())
                continue

            if order['side'] == 'buy':
                self.handle_cancel_enter(trade, order, constants.CANCEL_REASON['ALL_CANCELLED'])

            elif order['side'] == 'sell':
                self.handle_cancel_exit(trade, order, constants.CANCEL_REASON['ALL_CANCELLED'])
        Trade.commit()

    def handle_cancel_enter(self, trade: Trade, order: Dict, reason: str) -> bool:
        """
        Buy cancel - cancel order
        :return: True if order was fully cancelled
        """
        # TODO-lev: Pay back borrowed/interest and transfer back on leveraged trades
        was_trade_fully_canceled = False

        # Cancelled orders may have the status of 'canceled' or 'closed'
        if order['status'] not in constants.NON_OPEN_EXCHANGE_STATES:
            filled_val = order.get('filled', 0.0) or 0.0
            filled_stake = filled_val * trade.open_rate
            minstake = self.exchange.get_min_pair_stake_amount(
                trade.pair, trade.open_rate, self.strategy.stoploss)

            if filled_val > 0 and filled_stake < minstake:
                logger.warning(
                    f"Order {trade.open_order_id} for {trade.pair} not cancelled, "
                    f"as the filled amount of {filled_val} would result in an unsellable trade.")
                return False
            corder = self.exchange.cancel_order_with_result(trade.open_order_id, trade.pair,
                                                            trade.amount)
            # Avoid race condition where the order could not be cancelled coz its already filled.
            # Simply bailing here is the only safe way - as this order will then be
            # handled in the next iteration.
            if corder.get('status') not in constants.NON_OPEN_EXCHANGE_STATES:
                logger.warning(f"Order {trade.open_order_id} for {trade.pair} not cancelled.")
                return False
        else:
            # Order was cancelled already, so we can reuse the existing dict
            corder = order
            reason = constants.CANCEL_REASON['CANCELLED_ON_EXCHANGE']

        logger.info('Buy order %s for %s.', reason, trade)

        # Using filled to determine the filled amount
        filled_amount = safe_value_fallback2(corder, order, 'filled', 'filled')
        if isclose(filled_amount, 0.0, abs_tol=constants.MATH_CLOSE_PREC):
            logger.info('Buy order fully cancelled. Removing %s from database.', trade)
            # if trade is not partially completed, just delete the trade
            trade.delete()
            was_trade_fully_canceled = True
            reason += f", {constants.CANCEL_REASON['FULLY_CANCELLED']}"
        else:
            # if trade is partially complete, edit the stake details for the trade
            # and close the order
            # cancel_order may not contain the full order dict, so we need to fallback
            # to the order dict acquired before cancelling.
            # we need to fall back to the values from order if corder does not contain these keys.
            trade.amount = filled_amount
            # TODO-lev: Check edge cases, we don't want to make leverage > 1.0 if we don't have to

            trade.stake_amount = trade.amount * trade.open_rate
            self.update_trade_state(trade, trade.open_order_id, corder)

            trade.open_order_id = None
            logger.info('Partial buy order timeout for %s.', trade)
            reason += f", {constants.CANCEL_REASON['PARTIALLY_FILLED']}"

        self.wallets.update()
        self._notify_enter_cancel(trade, order_type=self.strategy.order_types['buy'],
                                  reason=reason)
        return was_trade_fully_canceled

    def handle_cancel_exit(self, trade: Trade, order: Dict, reason: str) -> str:
        """
        exit order cancel - cancel order and update trade
        :return: Reason for cancel
        """
        # if trade is not partially completed, just cancel the order
        if order['remaining'] == order['amount'] or order.get('filled') == 0.0:
            if not self.exchange.check_order_canceled_empty(order):
                try:
                    # if trade is not partially completed, just delete the order
                    co = self.exchange.cancel_order_with_result(trade.open_order_id, trade.pair,
                                                                trade.amount)
                    trade.update_order(co)
                except InvalidOrderException:
                    logger.exception(f"Could not cancel sell order {trade.open_order_id}")
                    return 'error cancelling order'
                logger.info('Sell order %s for %s.', reason, trade)
            else:
                reason = constants.CANCEL_REASON['CANCELLED_ON_EXCHANGE']
                logger.info('Sell order %s for %s.', reason, trade)
                trade.update_order(order)

            trade.close_rate = None
            trade.close_rate_requested = None
            trade.close_profit = None
            trade.close_profit_abs = None
            trade.close_date = None
            trade.is_open = True
            trade.open_order_id = None
        else:
            # TODO: figure out how to handle partially complete sell orders
            reason = constants.CANCEL_REASON['PARTIALLY_FILLED_KEEP_OPEN']

        self.wallets.update()
        self._notify_exit_cancel(
            trade,
            order_type=self.strategy.order_types['sell'],
            reason=reason
        )
        return reason

    def _safe_exit_amount(self, pair: str, amount: float) -> float:
        """
        Get sellable amount.
        Should be trade.amount - but will fall back to the available amount if necessary.
        This should cover cases where get_real_amount() was not able to update the amount
        for whatever reason.
        :param pair: Pair we're trying to sell
        :param amount: amount we expect to be available
        :return: amount to sell
        :raise: DependencyException: if available balance is not within 2% of the available amount.
        """
        # TODO-lev Maybe update?
        # Update wallets to ensure amounts tied up in a stoploss is now free!
        self.wallets.update()
        trade_base_currency = self.exchange.get_pair_base_currency(pair)
        wallet_amount = self.wallets.get_free(trade_base_currency)
        logger.debug(f"{pair} - Wallet: {wallet_amount} - Trade-amount: {amount}")
        if wallet_amount >= amount:
            return amount
        elif wallet_amount > amount * 0.98:
            logger.info(f"{pair} - Falling back to wallet-amount {wallet_amount} -> {amount}.")
            return wallet_amount
        else:
            raise DependencyException(
                f"Not enough amount to exit trade. Trade-amount: {amount}, Wallet: {wallet_amount}")

    def execute_trade_exit(self, trade: Trade, limit: float, sell_reason: SellCheckTuple) -> bool:
        """
        Executes a trade exit for the given trade and limit
        :param trade: Trade instance
        :param limit: limit rate for the sell order
        :param sell_reason: Reason the sell was triggered
        :return: True if it succeeds (supported) False (not supported)
        """
        sell_type = 'sell'  # TODO-lev: Update to exit
        if sell_reason.sell_type in (SellType.STOP_LOSS, SellType.TRAILING_STOP_LOSS):
            sell_type = 'stoploss'

        # if stoploss is on exchange and we are on dry_run mode,
        # we consider the sell price stop price
        if self.config['dry_run'] and sell_type == 'stoploss' \
           and self.strategy.order_types['stoploss_on_exchange']:
            limit = trade.stop_loss

        # set custom_exit_price if available
        proposed_limit_rate = limit
        current_profit = trade.calc_profit_ratio(limit)
        custom_exit_price = strategy_safe_wrapper(self.strategy.custom_exit_price,
                                                  default_retval=proposed_limit_rate)(
            pair=trade.pair, trade=trade,
            current_time=datetime.now(timezone.utc),
            proposed_rate=proposed_limit_rate, current_profit=current_profit)

        limit = self.get_valid_price(custom_exit_price, proposed_limit_rate)

        # First cancelling stoploss on exchange ...
        if self.strategy.order_types.get('stoploss_on_exchange') and trade.stoploss_order_id:
            try:
                co = self.exchange.cancel_stoploss_order_with_result(trade.stoploss_order_id,
                                                                     trade.pair, trade.amount)
                trade.update_order(co)
            except InvalidOrderException:
                logger.exception(f"Could not cancel stoploss order {trade.stoploss_order_id}")

        order_type = self.strategy.order_types[sell_type]
        if sell_reason.sell_type == SellType.EMERGENCY_SELL:
            # Emergency sells (default to market!)
            order_type = self.strategy.order_types.get("emergencysell", "market")
        if sell_reason.sell_type == SellType.FORCE_SELL:
            # Force sells (default to the sell_type defined in the strategy,
            # but we allow this value to be changed)
            order_type = self.strategy.order_types.get("forcesell", order_type)

        amount = self._safe_exit_amount(trade.pair, trade.amount)
        time_in_force = self.strategy.order_time_in_force['sell']

        if not strategy_safe_wrapper(self.strategy.confirm_trade_exit, default_retval=True)(
                pair=trade.pair, trade=trade, order_type=order_type, amount=amount, rate=limit,
                time_in_force=time_in_force, sell_reason=sell_reason.sell_reason,
                current_time=datetime.now(timezone.utc)):  # TODO-lev: Update to exit
            logger.info(f"User requested abortion of exiting {trade.pair}")
            return False

        try:
            # Execute sell and update trade record
            order = self.exchange.create_order(
                pair=trade.pair,
                ordertype=order_type,
                side="sell",
                amount=amount,
                rate=limit,
                time_in_force=time_in_force
            )
        except InsufficientFundsError as e:
            logger.warning(f"Unable to place order {e}.")
            # Try to figure out what went wrong
            self.handle_insufficient_funds(trade)
            return False

        order_obj = Order.parse_from_ccxt_object(order, trade.pair, 'sell')
        trade.orders.append(order_obj)

        trade.open_order_id = order['id']
        trade.sell_order_status = ''
        trade.close_rate_requested = limit
        trade.sell_reason = sell_reason.sell_reason
        # In case of market sell orders the order can be closed immediately
        if order.get('status', 'unknown') in ('closed', 'expired'):
            self.update_trade_state(trade, trade.open_order_id, order)
        Trade.commit()

        # Lock pair for one candle to prevent immediate re-trading
        self.strategy.lock_pair(trade.pair, datetime.now(timezone.utc),
                                reason='Auto lock')

        self._notify_exit(trade, order_type)

        return True

    def _notify_exit(self, trade: Trade, order_type: str, fill: bool = False) -> None:
        """
        Sends rpc notification when a sell occurred.
        """
        profit_rate = trade.close_rate if trade.close_rate else trade.close_rate_requested
        profit_trade = trade.calc_profit(rate=profit_rate)
        # Use cached rates here - it was updated seconds ago.
        current_rate = self.exchange.get_rate(
            trade.pair, refresh=False, side="sell") if not fill else None
        profit_ratio = trade.calc_profit_ratio(profit_rate)
        gain = "profit" if profit_ratio > 0 else "loss"

        msg = {
            'type': (RPCMessageType.SELL_FILL if fill
                     else RPCMessageType.SELL),
            'trade_id': trade.id,
            'exchange': trade.exchange.capitalize(),
            'pair': trade.pair,
            'gain': gain,
            'limit': profit_rate,
            'order_type': order_type,
            'amount': trade.amount,
            'open_rate': trade.open_rate,
            'close_rate': trade.close_rate,
            'current_rate': current_rate,
            'profit_amount': profit_trade,
            'profit_ratio': profit_ratio,
            'sell_reason': trade.sell_reason,
            'open_date': trade.open_date,
            'close_date': trade.close_date or datetime.utcnow(),
            'stake_currency': self.config['stake_currency'],
            'fiat_currency': self.config.get('fiat_display_currency', None),
        }

        if 'fiat_display_currency' in self.config:
            msg.update({
                'fiat_currency': self.config['fiat_display_currency'],
            })

        # Send the message
        self.rpc.send_msg(msg)

    def _notify_exit_cancel(self, trade: Trade, order_type: str, reason: str) -> None:
        """
        Sends rpc notification when a sell cancel occurred.
        """
        if trade.sell_order_status == reason:
            return
        else:
            trade.sell_order_status = reason

        profit_rate = trade.close_rate if trade.close_rate else trade.close_rate_requested
        profit_trade = trade.calc_profit(rate=profit_rate)
        current_rate = self.exchange.get_rate(trade.pair, refresh=False, side="sell")
        profit_ratio = trade.calc_profit_ratio(profit_rate)
        gain = "profit" if profit_ratio > 0 else "loss"

        msg = {
            'type': RPCMessageType.SELL_CANCEL,
            'trade_id': trade.id,
            'exchange': trade.exchange.capitalize(),
            'pair': trade.pair,
            'gain': gain,
            'limit': profit_rate or 0,
            'order_type': order_type,
            'amount': trade.amount,
            'open_rate': trade.open_rate,
            'current_rate': current_rate,
            'profit_amount': profit_trade,
            'profit_ratio': profit_ratio,
            'sell_reason': trade.sell_reason,
            'open_date': trade.open_date,
            'close_date': trade.close_date or datetime.now(timezone.utc),
            'stake_currency': self.config['stake_currency'],
            'fiat_currency': self.config.get('fiat_display_currency', None),
            'reason': reason,
        }

        if 'fiat_display_currency' in self.config:
            msg.update({
                'fiat_currency': self.config['fiat_display_currency'],
            })

        # Send the message
        self.rpc.send_msg(msg)

#
# Common update trade state methods
#

    def update_trade_state(self, trade: Trade, order_id: str, action_order: Dict[str, Any] = None,
                           stoploss_order: bool = False) -> bool:
        """
        Checks trades with open orders and updates the amount if necessary
        Handles closing both buy and sell orders.
        :param trade: Trade object of the trade we're analyzing
        :param order_id: Order-id of the order we're analyzing
        :param action_order: Already acquired order object
        :return: True if order has been cancelled without being filled partially, False otherwise
        """
        if not order_id:
            logger.warning(f'Orderid for trade {trade} is empty.')
            return False

        # Update trade with order values
        logger.info('Found open order for %s', trade)
        try:
            order = action_order or self.exchange.fetch_order_or_stoploss_order(order_id,
                                                                                trade.pair,
                                                                                stoploss_order)
        except InvalidOrderException as exception:
            logger.warning('Unable to fetch order %s: %s', order_id, exception)
            return False

        trade.update_order(order)

        # Try update amount (binance-fix)
        try:
            new_amount = self.get_real_amount(trade, order)
            if not isclose(safe_value_fallback(order, 'filled', 'amount'), new_amount,
                           abs_tol=constants.MATH_CLOSE_PREC):
                order['amount'] = new_amount
                order.pop('filled', None)
                trade.recalc_open_trade_value()
        except DependencyException as exception:
            logger.warning("Could not update trade amount: %s", exception)

        if self.exchange.check_order_canceled_empty(order):
            # Trade has been cancelled on exchange
            # Handling of this will happen in check_handle_timeout.
            return True
        trade.update(order)
        Trade.commit()

        # Updating wallets when order is closed
        if not trade.is_open:
            if not stoploss_order and not trade.open_order_id:
                self._notify_exit(trade, '', True)
            self.handle_protections(trade.pair)
            self.wallets.update()
        elif not trade.open_order_id:
            # Buy fill
            self._notify_enter_fill(trade)

        return False

    def handle_protections(self, pair: str) -> None:
        prot_trig = self.protections.stop_per_pair(pair)
        if prot_trig:
            msg = {'type': RPCMessageType.PROTECTION_TRIGGER, }
            msg.update(prot_trig.to_json())
            self.rpc.send_msg(msg)

        prot_trig_glb = self.protections.global_stop()
        if prot_trig_glb:
            msg = {'type': RPCMessageType.PROTECTION_TRIGGER_GLOBAL, }
            msg.update(prot_trig_glb.to_json())
            self.rpc.send_msg(msg)

    def apply_fee_conditional(self, trade: Trade, trade_base_currency: str,
                              amount: float, fee_abs: float) -> float:
        """
        Applies the fee to amount (either from Order or from Trades).
        Can eat into dust if more than the required asset is available.
        """
        self.wallets.update()
        if fee_abs != 0 and self.wallets.get_free(trade_base_currency) >= amount:
            # Eat into dust if we own more than base currency
            # TODO-lev: won't be in "base"(quote) currency for shorts
            logger.info(f"Fee amount for {trade} was in base currency - "
                        f"Eating Fee {fee_abs} into dust.")
        elif fee_abs != 0:
            real_amount = self.exchange.amount_to_precision(trade.pair, amount - fee_abs)
            logger.info(f"Applying fee on amount for {trade} "
                        f"(from {amount} to {real_amount}).")
            return real_amount
        return amount

    def get_real_amount(self, trade: Trade, order: Dict) -> float:
        """
        Detect and update trade fee.
        Calls trade.update_fee() upon correct detection.
        Returns modified amount if the fee was taken from the destination currency.
        Necessary for exchanges which charge fees in base currency (e.g. binance)
        :return: identical (or new) amount for the trade
        """
        # Init variables
        order_amount = safe_value_fallback(order, 'filled', 'amount')
        # Only run for closed orders
        if trade.fee_updated(order.get('side', '')) or order['status'] == 'open':
            return order_amount

        trade_base_currency = self.exchange.get_pair_base_currency(trade.pair)
        # use fee from order-dict if possible
        if self.exchange.order_has_fee(order):
            fee_cost, fee_currency, fee_rate = self.exchange.extract_cost_curr_rate(order)
            logger.info(f"Fee for Trade {trade} [{order.get('side')}]: "
                        f"{fee_cost:.8g} {fee_currency} - rate: {fee_rate}")
            if fee_rate is None or fee_rate < 0.02:
                # Reject all fees that report as > 2%.
                # These are most likely caused by a parsing bug in ccxt
                # due to multiple trades (https://github.com/ccxt/ccxt/issues/8025)
                trade.update_fee(fee_cost, fee_currency, fee_rate, order.get('side', ''))
                if trade_base_currency == fee_currency:
                    # Apply fee to amount
                    return self.apply_fee_conditional(trade, trade_base_currency,
                                                      amount=order_amount, fee_abs=fee_cost)
                return order_amount
        return self.fee_detection_from_trades(trade, order, order_amount)

    def fee_detection_from_trades(self, trade: Trade, order: Dict, order_amount: float) -> float:
        """
        fee-detection fallback to Trades. Parses result of fetch_my_trades to get correct fee.
        """
        trades = self.exchange.get_trades_for_order(self.exchange.get_order_id_conditional(order),
                                                    trade.pair, trade.open_date)

        if len(trades) == 0:
            logger.info("Applying fee on amount for %s failed: myTrade-Dict empty found", trade)
            return order_amount
        fee_currency = None
        amount = 0
        fee_abs = 0.0
        fee_cost = 0.0
        trade_base_currency = self.exchange.get_pair_base_currency(trade.pair)
        fee_rate_array: List[float] = []
        for exectrade in trades:
            amount += exectrade['amount']
            if self.exchange.order_has_fee(exectrade):
                fee_cost_, fee_currency, fee_rate_ = self.exchange.extract_cost_curr_rate(exectrade)
                fee_cost += fee_cost_
                if fee_rate_ is not None:
                    fee_rate_array.append(fee_rate_)
                # only applies if fee is in quote currency!
                if trade_base_currency == fee_currency:
                    fee_abs += fee_cost_
        # Ensure at least one trade was found:
        if fee_currency:
            # fee_rate should use mean
            fee_rate = sum(fee_rate_array) / float(len(fee_rate_array)) if fee_rate_array else None
            if fee_rate is not None and fee_rate < 0.02:
                # Only update if fee-rate is < 2%
                trade.update_fee(fee_cost, fee_currency, fee_rate, order.get('side', ''))

        if not isclose(amount, order_amount, abs_tol=constants.MATH_CLOSE_PREC):
            # TODO-lev: leverage?
            logger.warning(f"Amount {amount} does not match amount {trade.amount}")
            raise DependencyException("Half bought? Amounts don't match")

        if fee_abs != 0:
            return self.apply_fee_conditional(trade, trade_base_currency,
                                              amount=amount, fee_abs=fee_abs)
        else:
            return amount

    def get_valid_price(self, custom_price: float, proposed_price: float) -> float:
        """
        Return the valid price.
        Check if the custom price is of the good type if not return proposed_price
        :return: valid price for the order
        """
        if custom_price:
            try:
                valid_custom_price = float(custom_price)
            except ValueError:
                valid_custom_price = proposed_price
        else:
            valid_custom_price = proposed_price

        cust_p_max_dist_r = self.config.get('custom_price_max_distance_ratio', 0.02)
        min_custom_price_allowed = proposed_price - (proposed_price * cust_p_max_dist_r)
        max_custom_price_allowed = proposed_price + (proposed_price * cust_p_max_dist_r)

        # Bracket between min_custom_price_allowed and max_custom_price_allowed
        return max(
            min(valid_custom_price, max_custom_price_allowed),
            min_custom_price_allowed)<|MERGE_RESOLUTION|>--- conflicted
+++ resolved
@@ -250,7 +250,6 @@
         open_trades = len(Trade.get_open_trades())
         return max(0, self.config['max_open_trades'] - open_trades)
 
-<<<<<<< HEAD
     def update_funding_fees(self):
         if self.trading_mode == TradingMode.FUTURES:
             for trade in Trade.get_open_trades():
@@ -260,10 +259,7 @@
                 )
                 trade.funding_fees = funding_fees
 
-    def update_open_orders(self):
-=======
     def startup_update_open_orders(self):
->>>>>>> dcb9ce95
         """
         Updates open orders based on order list kept in the database.
         Mainly updates the state of orders - but may also close trades
